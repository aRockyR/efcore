// Copyright (c) .NET Foundation. All rights reserved.
// Licensed under the Apache License, Version 2.0. See License.txt in the project root for license information.

using System;
using System.Linq;
using System.Threading.Tasks;
using Microsoft.EntityFrameworkCore.TestModels;
using Microsoft.EntityFrameworkCore.TestUtilities;
using Microsoft.Extensions.DependencyInjection;
using Xunit;

// ReSharper disable UnusedMember.Local
// ReSharper disable InconsistentNaming
namespace Microsoft.EntityFrameworkCore
{
    [SqlServerConfiguredCondition]
    public class ConfigurationPatternsTest : IClassFixture<CrossStoreFixture>
    {
        public ConfigurationPatternsTest(CrossStoreFixture fixture)
        {
            Fixture = fixture;
            ExistingTestStore = Fixture.CreateTestStore(SqlServerTestStoreFactory.Instance, StoreName, Seed);
        }

        [ConditionalFact]
        public void Can_register_multiple_context_types()
        {
            var serviceProvider = new ServiceCollection()
                .AddDbContext<MultipleContext1>()
                .AddDbContext<MultipleContext2>()
                .BuildServiceProvider();

            using (var context = serviceProvider.GetRequiredService<MultipleContext1>())
            {
                Assert.True(context.SimpleEntities.Any());
            }

            using (var context = serviceProvider.GetRequiredService<MultipleContext2>())
            {
                Assert.False(context.SimpleEntities.Any());
            }
        }

        [ConditionalFact]
        public void Can_register_multiple_context_types_with_default_service_provider()
        {
            using (var context = new MultipleContext1(new DbContextOptions<MultipleContext1>()))
            {
                Assert.True(context.SimpleEntities.Any());
            }

            using (var context = new MultipleContext2(new DbContextOptions<MultipleContext2>()))
            {
                Assert.False(context.SimpleEntities.Any());
            }
        }

        private class MultipleContext1 : CrossStoreContext
        {
            private readonly DbContextOptions<MultipleContext1> _options;

            public MultipleContext1(DbContextOptions<MultipleContext1> options)
                : base(options)
            {
                _options = options;
            }

            protected override void OnConfiguring(DbContextOptionsBuilder optionsBuilder)
            {
                Assert.Same(_options, optionsBuilder.Options);

                optionsBuilder.UseSqlServer(SqlServerTestStore.CreateConnectionString(StoreName), b => b.ApplyConfiguration());

                Assert.NotSame(_options, optionsBuilder.Options);
            }
        }

        private class MultipleContext2 : CrossStoreContext
        {
            private readonly DbContextOptions<MultipleContext2> _options;

            public MultipleContext2(DbContextOptions<MultipleContext2> options)
                : base(options)
            {
                _options = options;
            }

            protected override void OnConfiguring(DbContextOptionsBuilder optionsBuilder)
            {
                Assert.Same(_options, optionsBuilder.Options);

                optionsBuilder.UseInMemoryDatabase(StoreName);

                Assert.NotSame(_options, optionsBuilder.Options);
            }
        }

        [ConditionalFact]
        public void Can_select_appropriate_provider_when_multiple_registered()
        {
            var serviceProvider
                = new ServiceCollection()
                    .AddScoped<SomeService>()
                    .AddDbContext<MultipleProvidersContext>()
                    .BuildServiceProvider();

            MultipleProvidersContext context1;
            MultipleProvidersContext context2;

            using (var serviceScope = serviceProvider.GetRequiredService<IServiceScopeFactory>().CreateScope())
            {
                using (context1 = serviceScope.ServiceProvider.GetRequiredService<MultipleProvidersContext>())
                {
                    context1.UseSqlServer = true;

                    Assert.True(context1.SimpleEntities.Any());
                }

                using (var context1B = serviceScope.ServiceProvider.GetRequiredService<MultipleProvidersContext>())
                {
                    Assert.Same(context1, context1B);
                }

                var someService = serviceScope.ServiceProvider.GetRequiredService<SomeService>();
                Assert.Same(context1, someService.Context);
            }

            using (var serviceScope = serviceProvider.GetRequiredService<IServiceScopeFactory>().CreateScope())
            {
                using (context2 = serviceScope.ServiceProvider.GetRequiredService<MultipleProvidersContext>())
                {
                    context2.UseSqlServer = false;

                    Assert.False(context2.SimpleEntities.Any());
                }

                using (var context2B = serviceScope.ServiceProvider.GetRequiredService<MultipleProvidersContext>())
                {
                    Assert.Same(context2, context2B);
                }

                var someService = serviceScope.ServiceProvider.GetRequiredService<SomeService>();
                Assert.Same(context2, someService.Context);
            }

            Assert.NotSame(context1, context2);
        }

        [ConditionalFact]
        public void Can_select_appropriate_provider_when_multiple_registered_with_default_service_provider()
        {
            using (var context = new MultipleProvidersContext())
            {
                context.UseSqlServer = true;

                Assert.True(context.SimpleEntities.Any());
            }

            using (var context = new MultipleProvidersContext())
            {
                context.UseSqlServer = false;

                Assert.False(context.SimpleEntities.Any());
            }
        }

        // ReSharper disable once ClassNeverInstantiated.Local
        private class Customer
        {
            // ReSharper disable once UnusedAutoPropertyAccessor.Local
            public string CustomerID { get; set; }

            public string CompanyName { get; set; }
            public string Fax { get; set; }
        }

        private class MultipleProvidersContext : CrossStoreContext
        {
            // ReSharper disable once MemberCanBePrivate.Local
            public bool UseSqlServer { get; set; }

            protected override void OnConfiguring(DbContextOptionsBuilder optionsBuilder)
            {
                if (UseSqlServer)
                {
                    optionsBuilder.UseSqlServer(SqlServerTestStore.CreateConnectionString(StoreName), b => b.ApplyConfiguration());
                }
                else
                {
                    optionsBuilder.UseInMemoryDatabase(StoreName);
                }
            }
        }

        // ReSharper disable once ClassNeverInstantiated.Local
        private class SomeService
        {
            public SomeService(MultipleProvidersContext context)
            {
                Context = context;
            }

            public MultipleProvidersContext Context { get; }
        }

        private CrossStoreFixture Fixture { get; }
        private TestStore ExistingTestStore { get; }
        private static readonly string StoreName = "CrossStoreConfigurationPatternsTest";

        private void Seed(CrossStoreContext context)
        {
            context.SimpleEntities.Add(new SimpleEntity { StringProperty = "Entity 1" });

            context.SaveChanges();
        }

<<<<<<< HEAD
        public void Dispose() => ExistingTestStore.Dispose();
=======
#pragma warning disable xUnit1013 // Public method should be marked as test
        public void Dispose() => ExistingTestStore.Dispose();
#pragma warning restore xUnit1013 // Public method should be marked as test
>>>>>>> d005f540

        [SqlServerConfiguredCondition]
        public class NestedContextDifferentStores : IClassFixture<CrossStoreFixture>
        {
            public NestedContextDifferentStores(CrossStoreFixture fixture)
            {
                Fixture = fixture;
                ExistingTestStore = Fixture.CreateTestStore(SqlServerTestStoreFactory.Instance, StoreName, Seed);
            }

            [ConditionalFact]
            public async Task Can_use_one_context_nested_inside_another_of_a_different_type()
            {
                var inMemoryServiceProvider = InMemoryFixture.DefaultServiceProvider;
                var sqlServerServiceProvider = SqlServerFixture.DefaultServiceProvider;

                await NestedContextTest(
                    () => new BlogContext(inMemoryServiceProvider),
                    () => new ExternalProviderContext(sqlServerServiceProvider));
            }

            [ConditionalFact]
            public Task Can_use_one_context_nested_inside_another_of_a_different_type_with_implicit_services()
                => NestedContextTest(() => new BlogContext(), () => new ExternalProviderContext());

            private async Task NestedContextTest(Func<BlogContext> createBlogContext, Func<CrossStoreContext> createSimpleContext)
            {
                using (var context0 = createBlogContext())
                {
<<<<<<< HEAD
                    Assert.Equal(0, context0.ChangeTracker.Entries().Count());
=======
                    Assert.Empty(context0.ChangeTracker.Entries());
>>>>>>> d005f540
                    var blog0 = context0.Add(new Blog { Id = 1, Name = "Giddyup" }).Entity;
                    Assert.Same(blog0, context0.ChangeTracker.Entries().Select(e => e.Entity).Single());
                    await context0.SaveChangesAsync();

                    using (var context1 = createSimpleContext())
                    {
                        var customers1 = await context1.SimpleEntities.ToListAsync();
<<<<<<< HEAD
                        Assert.Equal(1, customers1.Count);
                        Assert.Equal(1, context1.ChangeTracker.Entries().Count());
=======
                        Assert.Single(customers1);
                        Assert.Single(context1.ChangeTracker.Entries());
>>>>>>> d005f540
                        Assert.Same(blog0, context0.ChangeTracker.Entries().Select(e => e.Entity).Single());

                        using (var context2 = createBlogContext())
                        {
                            Assert.Empty(context2.ChangeTracker.Entries());
                            Assert.Same(blog0, context0.ChangeTracker.Entries().Select(e => e.Entity).Single());

                            var blog0Prime = (await context2.Blogs.ToArrayAsync()).Single();
                            Assert.Same(blog0Prime, context2.ChangeTracker.Entries().Select(e => e.Entity).Single());

                            Assert.Equal(blog0.Id, blog0Prime.Id);
                            Assert.NotSame(blog0, blog0Prime);
                        }
                    }
                }
            }

            private CrossStoreFixture Fixture { get; }
            private TestStore ExistingTestStore { get; }
            private static readonly string StoreName = "CrossStoreNestedContextTest";

            private void Seed(CrossStoreContext context)
            {
                context.SimpleEntities.Add(new SimpleEntity { StringProperty = "Entity 1" });

                context.SaveChanges();
            }

<<<<<<< HEAD
            public void Dispose() => ExistingTestStore.Dispose();
=======
#pragma warning disable xUnit1013 // Public method should be marked as test
            public void Dispose() => ExistingTestStore.Dispose();
#pragma warning restore xUnit1013 // Public method should be marked as test
>>>>>>> d005f540

            private class BlogContext : DbContext
            {
                private readonly IServiceProvider _serviceProvider;

                public BlogContext()
                {
                }

                public BlogContext(IServiceProvider serviceProvider)
                {
                    _serviceProvider = serviceProvider;
                }

                public DbSet<Blog> Blogs { get; set; }

                protected override void OnConfiguring(DbContextOptionsBuilder optionsBuilder)
                    => optionsBuilder
                        .UseInMemoryDatabase(nameof(BlogContext))
                        .UseInternalServiceProvider(_serviceProvider);
            }

            private class Blog
            {
                public int Id { get; set; }
                public string Name { get; set; }
            }

            private class ExternalProviderContext : CrossStoreContext
            {
                private readonly IServiceProvider _serviceProvider;

                public ExternalProviderContext()
                {
                }

                public ExternalProviderContext(IServiceProvider serviceProvider)
                {
                    _serviceProvider = serviceProvider;
                }

                protected override void OnConfiguring(DbContextOptionsBuilder optionsBuilder)
                    => optionsBuilder
                        .UseSqlServer(SqlServerTestStore.CreateConnectionString(StoreName), b => b.ApplyConfiguration())
                        .UseInternalServiceProvider(_serviceProvider);
            }
        }
    }
}<|MERGE_RESOLUTION|>--- conflicted
+++ resolved
@@ -214,13 +214,7 @@
             context.SaveChanges();
         }
 
-<<<<<<< HEAD
         public void Dispose() => ExistingTestStore.Dispose();
-=======
-#pragma warning disable xUnit1013 // Public method should be marked as test
-        public void Dispose() => ExistingTestStore.Dispose();
-#pragma warning restore xUnit1013 // Public method should be marked as test
->>>>>>> d005f540
 
         [SqlServerConfiguredCondition]
         public class NestedContextDifferentStores : IClassFixture<CrossStoreFixture>
@@ -250,11 +244,7 @@
             {
                 using (var context0 = createBlogContext())
                 {
-<<<<<<< HEAD
                     Assert.Equal(0, context0.ChangeTracker.Entries().Count());
-=======
-                    Assert.Empty(context0.ChangeTracker.Entries());
->>>>>>> d005f540
                     var blog0 = context0.Add(new Blog { Id = 1, Name = "Giddyup" }).Entity;
                     Assert.Same(blog0, context0.ChangeTracker.Entries().Select(e => e.Entity).Single());
                     await context0.SaveChangesAsync();
@@ -262,13 +252,8 @@
                     using (var context1 = createSimpleContext())
                     {
                         var customers1 = await context1.SimpleEntities.ToListAsync();
-<<<<<<< HEAD
                         Assert.Equal(1, customers1.Count);
                         Assert.Equal(1, context1.ChangeTracker.Entries().Count());
-=======
-                        Assert.Single(customers1);
-                        Assert.Single(context1.ChangeTracker.Entries());
->>>>>>> d005f540
                         Assert.Same(blog0, context0.ChangeTracker.Entries().Select(e => e.Entity).Single());
 
                         using (var context2 = createBlogContext())
@@ -297,13 +282,7 @@
                 context.SaveChanges();
             }
 
-<<<<<<< HEAD
             public void Dispose() => ExistingTestStore.Dispose();
-=======
-#pragma warning disable xUnit1013 // Public method should be marked as test
-            public void Dispose() => ExistingTestStore.Dispose();
-#pragma warning restore xUnit1013 // Public method should be marked as test
->>>>>>> d005f540
 
             private class BlogContext : DbContext
             {
